# Change Log

## Unreleased

### Changed

- Coder output panel enhancements: All log entries now include timestamps, and you
  can filter messages by log level in the panel.

### Added

- Update `/openDevContainer` to support all dev container features when hostPath
  and configFile are provided.
- Add `coder.disableUpdateNotifications` setting to disable workspace template
  update notifications.
<<<<<<< HEAD
- Add binary signature verification. This can be disabled with
  `coder.disableSignatureVerification` if you purposefully run a binary that is
  not signed by Coder (for example a binary you built yourself).
=======
- Coder output panel enhancements: All log entries now include timestamps, and you
  can filter messages by log level in the panel.
- Consistently use the same session for each agent. Previously,
  depending on how you connected, it could be possible to get two
  different sessions for an agent. Existing connections may still
  have this problem, only new connections are fixed.
- Added an agent metadata monitor status bar item, so you can view your active
  agent metadata at a glance.
>>>>>>> cb2a4ec2

## [v1.9.2](https://github.com/coder/vscode-coder/releases/tag/v1.9.2) 2025-06-25

### Fixed

- Use `--header-command` properly when starting a workspace.

- Handle `agent` parameter when opening workspace.

### Changed

- The Coder logo has been updated.

## [v1.9.1](https://github.com/coder/vscode-coder/releases/tag/v1.9.1) 2025-05-27

### Fixed

- Missing or otherwise malformed `START CODER VSCODE` / `END CODER VSCODE`
  blocks in `${HOME}/.ssh/config` will now result in an error when attempting to
  update the file. These will need to be manually fixed before proceeding.
- Multiple open instances of the extension could potentially clobber writes to
  `~/.ssh/config`. Updates to this file are now atomic.
- Add support for `anysphere.remote-ssh` Remote SSH extension.

## [v1.9.0](https://github.com/coder/vscode-coder/releases/tag/v1.9.0) 2025-05-15

### Fixed

- The connection indicator will now show for VS Code on Windows, Windsurf, and
  when using the `jeanp413.open-remote-ssh` extension.

### Changed

- The connection indicator now shows if connecting through Coder Desktop.

## [v1.8.0](https://github.com/coder/vscode-coder/releases/tag/v1.8.0) (2025-04-22)

### Added

- Coder extension sidebar now displays available app statuses, and let's
  the user click them to drop into a session with a running AI Agent.

## [v1.7.1](https://github.com/coder/vscode-coder/releases/tag/v1.7.1) (2025-04-14)

### Fixed

- Fix bug where we were leaking SSE connections

## [v1.7.0](https://github.com/coder/vscode-coder/releases/tag/v1.7.0) (2025-04-03)

### Added

- Add new `/openDevContainer` path, similar to the `/open` path, except this
  allows connecting to a dev container inside a workspace. For now, the dev
  container must already be running for this to work.

### Fixed

- When not using token authentication, avoid setting `undefined` for the token
  header, as Node will throw an error when headers are undefined. Now, we will
  not set any header at all.

## [v1.6.0](https://github.com/coder/vscode-coder/releases/tag/v1.6.0) (2025-04-01)

### Added

- Add support for Coder inbox.

## [v1.5.0](https://github.com/coder/vscode-coder/releases/tag/v1.5.0) (2025-03-20)

### Fixed

- Fixed regression where autostart needed to be disabled.

### Changed

- Make the MS Remote SSH extension part of an extension pack rather than a hard dependency, to enable
  using the plugin in other VSCode likes (cursor, windsurf, etc.)

## [v1.4.2](https://github.com/coder/vscode-coder/releases/tag/v1.4.2) (2025-03-07)

### Fixed

- Remove agent singleton so that client TLS certificates are reloaded on every API request.
- Use Axios client to receive event stream so TLS settings are properly applied.
- Set `usage-app=vscode` on `coder ssh` to fix deployment session counting.
- Fix version comparison logic for checking wildcard support in "coder ssh"

## [v1.4.1](https://github.com/coder/vscode-coder/releases/tag/v1.4.1) (2025-02-19)

### Fixed

- Recreate REST client in spots where confirmStart may have waited indefinitely.

## [v1.4.0](https://github.com/coder/vscode-coder/releases/tag/v1.4.0) (2025-02-04)

### Fixed

- Recreate REST client after starting a workspace to ensure fresh TLS certificates.

### Changed

- Use `coder ssh` subcommand in place of `coder vscodessh`.

## [v1.3.10](https://github.com/coder/vscode-coder/releases/tag/v1.3.10) (2025-01-17)

### Fixed

- Fix bug where checking for overridden properties incorrectly converted host name pattern to regular expression.

## [v1.3.9](https://github.com/coder/vscode-coder/releases/tag/v1.3.9) (2024-12-12)

### Fixed

- Only show a login failure dialog for explicit logins (and not autologins).

## [v1.3.8](https://github.com/coder/vscode-coder/releases/tag/v1.3.8) (2024-12-06)

### Changed

- When starting a workspace, shell out to the Coder binary instead of making an
  API call. This reduces drift between what the plugin does and the CLI does. As
  part of this, the `session_token` file was renamed to `session` since that is
  what the CLI expects.

## [v1.3.7](https://github.com/coder/vscode-coder/releases/tag/v1.3.7) (2024-11-04)

### Added

- New setting `coder.tlsAltHost` to configure an alternative hostname to use for
  TLS verification. This is useful when the hostname in the certificate does not
  match the hostname used to connect.

## [v1.3.6](https://github.com/coder/vscode-coder/releases/tag/v1.3.6) (2024-11-04)

### Added

- Default URL setting that takes precedence over CODER_URL.
- Autologin setting that automatically initiates login when the extension
  activates using either the default URL or CODER_URL.

### Changed

- When a client certificate and/or key is configured, skip token authentication.

## [v1.3.5](https://github.com/coder/vscode-coder/releases/tag/v1.3.5) (2024-10-16)

### Fixed

- Error messages from the workspace watch endpoint were not logged correctly.
- Delay notifying about workspaces shutting down since the connection might bump
  the activity, making the notification misleading.

## [v1.3.4](https://github.com/coder/vscode-coder/releases/tag/v1.3.4) (2024-10-14)

### Fixed

- The "All Workspaces" view was not being populated due to visibility check.

### Added

- Log workspaces queries when running with `--log=debug`.
- Coder output logs will now have the date prefixed to each line.

## [v1.3.3](https://github.com/coder/vscode-coder/releases/tag/v1.3.3) (2024-10-14)

### Fixed

- The plugin no longer immediately starts polling workspaces when connecting to
  a remote. It will only do this when the Coder sidebar is open.

### Changed

- Instead of monitoring all workspaces for impending autostops and deletions,
  the plugin now only monitors the connected workspace.

## [v1.3.2](https://github.com/coder/vscode-coder/releases/tag/v1.3.2) (2024-09-10)

### Fixed

- Previously, if a workspace stopped or restarted causing the "Start" dialog to
  appear in VS Code, the start button would fire a start workspace request
  regardless of the workspace status.
  Now we perform a check to see if the workspace is still stopped or failed. If
  its status has changed out from under the IDE, it will not fire a redundant
  start request.
- Fix a conflict with HTTP proxies and the library we use to make HTTP
  requests. If you were getting 400 errors or similar from your proxy, please
  try again.

### Changed

- Previously, the extension would always log SSH proxy diagnostics to a fixed
  directory. Now this must be explicitly enabled by configuring a new setting
  `coder.proxyLogDirectory`. If you are having connectivity issues, please
  configure this setting and gather the logs before submitting an issue.

## [v1.3.1](https://github.com/coder/vscode-coder/releases/tag/v1.3.1) (2024-07-15)

### Fixed

- Avoid deleting the existing token when launching with a link that omits the
  token.

## [v1.3.0](https://github.com/coder/vscode-coder/releases/tag/v1.3.0) (2024-07-01)

### Added

- If there are multiple agents, the plugin will now ask which to use.

### Fixed

- If the workspace is stopping as the plugin tries to connect, it will wait for
  the stop and then try to start the workspace. Previously it would only start
  the workspace if it happened to be in a fully stopped state when connecting.
- Whenever the plugin wants to start a workspace, it will ask the user first to
  prevent constantly keeping a workspace up and defeating the point of
  auto-stop.

## [v1.2.1](https://github.com/coder/vscode-coder/releases/tag/v1.2.1) (2024-06-25)

### Fixed

- Fix the update dialog continually reappearing.

## [v1.2.0](https://github.com/coder/vscode-coder/releases/tag/v1.2.0) (2024-06-21)

### Added

- New setting `coder.proxyBypass` which is the equivalent of `no_proxy`. This
  only takes effect if `http.proxySupport` is `on` or `off`, otherwise VS Code
  overrides the HTTP agent the plugin sets.

## [v1.1.0](https://github.com/coder/vscode-coder/releases/tag/v1.1.0) (2024-06-17)

### Added

- Workspace and agent statuses now show in the sidebar. These are updated every
  five seconds.
- Support `http.proxy` setting and proxy environment variables. These only take
  effect if `http.proxySupport` is `on` or `off`, otherwise VS Code overrides
  the HTTP agent the plugin sets.

## [v1.0.2](https://github.com/coder/vscode-coder/releases/tag/v1.0.2) (2024-06-12)

### Fixed

- Redirects will now be followed when watching a workspace build, like when a
  workspace is automatically started.

## [v1.0.1](https://github.com/coder/vscode-coder/releases/tag/v1.0.1) (2024-06-07)

### Changed

- Improve an error message for when watching a build fails.

## [v1.0.0](https://github.com/coder/vscode-coder/releases/tag/v1.0.0) (2024-06-05)

### Added

- Support opening workspaces that belong to a different deployment than the one
  which is currently logged in. This will only work for new connections. If you
  have an existing connection that errors when connecting because of this,
  please connect it again using the plugin or the Coder dashboard. Optionally,
  you may also want to delete your old workspaces from the recents list.

### Fixed

- Escape variables in the header command. If you have a variable in the header
  command itself, like `echo TEST=$CODER_URL`, it will now work as expected
  instead of being substituted with a blank or erroneous value.

## [v0.1.37](https://github.com/coder/vscode-coder/releases/tag/v0.1.37) (2024-05-24)

### Added

- openRecent query parameter to open the most recent workspace or directory for
  that remote.
- Setting to disable downloading the binary. When disabled, the existing binary
  will be used as-is. If the binary is missing, the plugin will error.

### Fixed

- Increased timeout will apply to reconnects as well.

### Changed

- Show certificate errors under the token input.

## [v0.1.36](https://github.com/coder/vscode-coder/releases/tag/v0.1.36) (2024-04-09)

### Changed

- Automatically update a workspace if required by the template.
- Show more information when remote setup fails.

### Fixed

- Abort remote connection when remote setup fails.

## [v0.1.35](https://github.com/coder/vscode-coder/releases/tag/v0.1.35) (2024-03-12)

### Changed

- Support running within Cursor.

## [v0.1.34](https://github.com/coder/vscode-coder/releases/tag/v0.1.34) (2024-03-03)

### Changed

- Improve fetching the Coder binary. This is mostly just better logging but it
  also will avoid fetching if the existing binary version already matches, to
  support scenarios where the ETag is ignored.

## [v0.1.33](https://github.com/coder/vscode-coder/releases/tag/v0.1.33) (2024-02-20)

### Fixed

- Prevent updating template when automatically starting workspace.<|MERGE_RESOLUTION|>--- conflicted
+++ resolved
@@ -13,11 +13,6 @@
   and configFile are provided.
 - Add `coder.disableUpdateNotifications` setting to disable workspace template
   update notifications.
-<<<<<<< HEAD
-- Add binary signature verification. This can be disabled with
-  `coder.disableSignatureVerification` if you purposefully run a binary that is
-  not signed by Coder (for example a binary you built yourself).
-=======
 - Coder output panel enhancements: All log entries now include timestamps, and you
   can filter messages by log level in the panel.
 - Consistently use the same session for each agent. Previously,
@@ -26,7 +21,9 @@
   have this problem, only new connections are fixed.
 - Added an agent metadata monitor status bar item, so you can view your active
   agent metadata at a glance.
->>>>>>> cb2a4ec2
+- Add binary signature verification. This can be disabled with
+  `coder.disableSignatureVerification` if you purposefully run a binary that is
+  not signed by Coder (for example a binary you built yourself).
 
 ## [v1.9.2](https://github.com/coder/vscode-coder/releases/tag/v1.9.2) 2025-06-25
 
