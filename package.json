--- conflicted
+++ resolved
@@ -1,11 +1,7 @@
 {
 	"name": "coder-remote",
 	"displayName": "Coder",
-<<<<<<< HEAD
-	"version": "1.9.1",
-=======
 	"version": "1.9.2",
->>>>>>> 0c73c83c
 	"description": "Open any workspace with a single click.",
 	"categories": [
 		"Other"
@@ -26,20 +22,12 @@
 		"fmt": "prettier --write .",
 		"lint": "eslint . --ext ts,md,json",
 		"lint:fix": "yarn lint --fix",
-<<<<<<< HEAD
 		"mutate": "npx stryker run",
-		"package": "webpack --mode production --devtool hidden-source-map",
-		"package:prerelease": "npx vsce package --pre-release",
-		"pretest": "tsc -p . --outDir out && yarn run build && yarn run lint",
-		"test": "yarn lint:fix && vitest",
-		"test:ci": "yarn lint:fix && CI=true yarn test",
-=======
 		"package": "webpack --mode production --devtool hidden-source-map",
 		"package:prerelease": "npx vsce package --pre-release",
 		"pretest": "tsc -p . --outDir out && yarn run build && yarn run lint",
 		"test": "vitest",
 		"test:ci": "CI=true yarn test",
->>>>>>> 0c73c83c
 		"test:integration": "vscode-test",
 		"vscode:prepublish": "yarn package",
 		"watch": "webpack --watch"
@@ -331,10 +319,7 @@
 		"@types/ws": "^8.18.1",
 		"@typescript-eslint/eslint-plugin": "^7.0.0",
 		"@typescript-eslint/parser": "^6.21.0",
-<<<<<<< HEAD
 		"@vitest/coverage-v8": "^2.1.0",
-=======
->>>>>>> 0c73c83c
 		"@vscode/test-cli": "^0.0.10",
 		"@vscode/test-electron": "^2.5.2",
 		"@vscode/vsce": "^2.21.1",
