--- conflicted
+++ resolved
@@ -294,14 +294,9 @@
 		"jsonc-parser": "^3.3.1",
 		"memfs": "^4.17.1",
 		"node-forge": "^1.3.1",
-<<<<<<< HEAD
 		"openpgp": "^6.2.0",
-		"pretty-bytes": "^6.1.1",
-		"proxy-agent": "^6.4.0",
-=======
 		"pretty-bytes": "^7.0.0",
 		"proxy-agent": "^6.5.0",
->>>>>>> cb2a4ec2
 		"semver": "^7.7.1",
 		"ua-parser-js": "1.0.40",
 		"ws": "^8.18.2",
