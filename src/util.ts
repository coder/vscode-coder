--- conflicted
+++ resolved
@@ -121,10 +121,6 @@
   return input.replace(/\${userHome}/g, userHome)
 }
 
-<<<<<<< HEAD
-export function escapeCommandArg(arg: string): string {
-  return `"${arg.replace(/"/g, '\\"')}"`
-=======
 /**
  * Return the number of times a substring appears in a string.
  */
@@ -139,5 +135,8 @@
     pos = haystack.indexOf(needle, pos + needle.length)
   }
   return count
->>>>>>> 3cf861a5
+}
+
+export function escapeCommandArg(arg: string): string {
+  return `"${arg.replace(/"/g, '\\"')}"`
 }