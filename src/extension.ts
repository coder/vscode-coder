--- conflicted
+++ resolved
@@ -10,13 +10,10 @@
 import { toSafeHost } from "./util";
 import { WorkspaceQuery, WorkspaceProvider } from "./workspacesProvider";
 
-<<<<<<< HEAD
 export function setupRemoteSSHExtension(): {
 	vscodeProposed: typeof vscode;
 	remoteSSHExtension: vscode.Extension<unknown> | undefined;
 } {
-=======
-export async function activate(ctx: vscode.ExtensionContext): Promise<void> {
 	// The Remote SSH extension's proposed APIs are used to override the SSH host
 	// name in VS Code itself. It's visually unappealing having a lengthy name!
 	//
@@ -25,8 +22,6 @@
 	//
 	// Cursor and VSCode are covered by ms remote, and the only other is windsurf for now
 	// Means that vscodium is not supported by this for now
-
->>>>>>> 0c73c83c
 	const remoteSSHExtension =
 		vscode.extensions.getExtension("jeanp413.open-remote-ssh") ||
 		vscode.extensions.getExtension("codeium.windsurf-remote-openssh") ||
@@ -295,78 +290,12 @@
 	);
 }
 
-<<<<<<< HEAD
 export async function initializeAuthentication(
 	restClient: ReturnType<typeof makeCoderSdk>,
 	storage: Storage,
 	myWorkspacesProvider: WorkspaceProvider,
 	allWorkspacesProvider: WorkspaceProvider,
 ): Promise<void> {
-=======
-	// Since the "onResolveRemoteAuthority:ssh-remote" activation event exists
-	// in package.json we're able to perform actions before the authority is
-	// resolved by the remote SSH extension.
-	//
-	// In addition, if we don't have a remote SSH extension, we skip this
-	// activation event. This may allow the user to install the extension
-	// after the Coder extension is installed, instead of throwing a fatal error
-	// (this would require the user to uninstall the Coder extension and
-	// reinstall after installing the remote SSH extension, which is annoying)
-	if (remoteSSHExtension && vscodeProposed.env.remoteAuthority) {
-		const remote = new Remote(
-			vscodeProposed,
-			storage,
-			commands,
-			ctx.extensionMode,
-		);
-		try {
-			const details = await remote.setup(vscodeProposed.env.remoteAuthority);
-			if (details) {
-				// Authenticate the plugin client which is used in the sidebar to display
-				// workspaces belonging to this deployment.
-				restClient.setHost(details.url);
-				restClient.setSessionToken(details.token);
-			}
-		} catch (ex) {
-			if (ex instanceof CertificateError) {
-				storage.writeToCoderOutputChannel(ex.x509Err || ex.message);
-				await ex.showModal("Failed to open workspace");
-			} else if (isAxiosError(ex)) {
-				const msg = getErrorMessage(ex, "None");
-				const detail = getErrorDetail(ex) || "None";
-				const urlString = axios.getUri(ex.config);
-				const method = ex.config?.method?.toUpperCase() || "request";
-				const status = ex.response?.status || "None";
-				const message = `API ${method} to '${urlString}' failed.\nStatus code: ${status}\nMessage: ${msg}\nDetail: ${detail}`;
-				storage.writeToCoderOutputChannel(message);
-				await vscodeProposed.window.showErrorMessage(
-					"Failed to open workspace",
-					{
-						detail: message,
-						modal: true,
-						useCustom: true,
-					},
-				);
-			} else {
-				const message = errToStr(ex, "No error message was provided");
-				storage.writeToCoderOutputChannel(message);
-				await vscodeProposed.window.showErrorMessage(
-					"Failed to open workspace",
-					{
-						detail: message,
-						modal: true,
-						useCustom: true,
-					},
-				);
-			}
-			// Always close remote session when we fail to open a workspace.
-			await remote.closeRemote();
-			return;
-		}
-	}
-
-	// See if the plugin client is authenticated.
->>>>>>> 0c73c83c
 	const baseUrl = restClient.getAxiosInstance().defaults.baseURL;
 
 	// Handle autologin first if not already authenticated
