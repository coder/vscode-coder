"use strict"
<<<<<<< HEAD
import axios, { AxiosResponse } from "axios"
import { getAuthenticatedUser } from "coder/site/src/api/api"
import { readFileSync } from "fs"
=======
import axios from "axios"
import { getAuthenticatedUser } from "coder/site/src/api/api"
import * as https from "https"
>>>>>>> a53b8db6
import * as module from "module"
import * as os from "os"
import path from "path"
import * as vscode from "vscode"
import { Commands } from "./commands"
import { SelfSignedCertificateError } from "./error"
import { Remote } from "./remote"
import { Storage } from "./storage"
import { WorkspaceQuery, WorkspaceProvider } from "./workspacesProvider"

export async function activate(ctx: vscode.ExtensionContext): Promise<void> {
  // The Remote SSH extension's proposed APIs are used to override
  // the SSH host name in VS Code itself. It's visually unappealing
  // having a lengthy name!
  //
  // This is janky, but that's alright since it provides such minimal
  // functionality to the extension.
  const remoteSSHExtension = vscode.extensions.getExtension("ms-vscode-remote.remote-ssh")
  if (!remoteSSHExtension) {
    throw new Error("Remote SSH extension not found")
  }
  // eslint-disable-next-line @typescript-eslint/no-explicit-any
  const vscodeProposed: typeof vscode = (module as any)._load(
    "vscode",
    {
      filename: remoteSSHExtension?.extensionPath,
    },
    false,
  )

  // updateInsecure is called on extension activation and when the insecure
  // setting is changed. It updates the https agent to allow self-signed
  // certificates if the insecure setting is true.
  const applyInsecure = () => {
    const insecure = Boolean(vscode.workspace.getConfiguration().get("coder.insecure"))

    axios.defaults.httpsAgent = new https.Agent({
      // rejectUnauthorized defaults to true, so we need to explicitly set it to false
      // if we want to allow self-signed certificates.
      rejectUnauthorized: !insecure,
    })
  }

  axios.interceptors.response.use(
    (r) => r,
    (err) => {
      if (err) {
        const msg = err.toString() as string
        if (msg.indexOf("unable to verify the first certificate") !== -1) {
          throw new SelfSignedCertificateError(msg)
        }
      }

      throw err
    },
  )

  vscode.workspace.onDidChangeConfiguration((e) => {
    e.affectsConfiguration("coder.insecure") && applyInsecure()
  })
  applyInsecure()

  const output = vscode.window.createOutputChannel("Coder")
  const storage = new Storage(output, ctx.globalState, ctx.secrets, ctx.globalStorageUri, ctx.logUri)
  await storage.init()

  const myWorkspacesProvider = new WorkspaceProvider(WorkspaceQuery.Mine, storage)
  const allWorkspacesProvider = new WorkspaceProvider(WorkspaceQuery.All, storage)

  vscode.window.registerTreeDataProvider("myWorkspaces", myWorkspacesProvider)
  vscode.window.registerTreeDataProvider("allWorkspaces", allWorkspacesProvider)
  await initGlobalVpnHeaders(storage)
  addAxiosInterceptor(storage)
  getAuthenticatedUser()
    .then(async (user) => {
      if (user) {
        vscode.commands.executeCommand("setContext", "coder.authenticated", true)
        if (user.roles.find((role) => role.name === "owner")) {
          await vscode.commands.executeCommand("setContext", "coder.isOwner", true)
        }
      }
    })
    .catch(() => {
      // Not authenticated!
    })
    .finally(() => {
      vscode.commands.executeCommand("setContext", "coder.loaded", true)
    })

  vscode.window.registerUriHandler({
    handleUri: async (uri) => {
      const params = new URLSearchParams(uri.query)
      if (uri.path === "/open") {
        const owner = params.get("owner")
        const workspace = params.get("workspace")
        const agent = params.get("agent")
        const folder = params.get("folder")
        if (!owner) {
          throw new Error("owner must be specified as a query parameter")
        }
        if (!workspace) {
          throw new Error("workspace must be specified as a query parameter")
        }

        const url = params.get("url")
        const token = params.get("token")
        if (url) {
          await storage.setURL(url)
        }
        if (token) {
          await storage.setSessionToken(token)
        }
        vscode.commands.executeCommand("coder.open", owner, workspace, agent, folder)
      }
    },
  })

  const commands = new Commands(vscodeProposed, storage)

  vscode.commands.registerCommand("coder.login", commands.login.bind(commands))
  vscode.commands.registerCommand("coder.logout", commands.logout.bind(commands))
  vscode.commands.registerCommand("coder.open", commands.open.bind(commands))
  vscode.commands.registerCommand("coder.openFromSidebar", commands.openFromSidebar.bind(commands))
  vscode.commands.registerCommand("coder.workspace.update", commands.updateWorkspace.bind(commands))
  vscode.commands.registerCommand("coder.createWorkspace", commands.createWorkspace.bind(commands))
  vscode.commands.registerCommand("coder.navigateToWorkspace", commands.navigateToWorkspace.bind(commands))
  vscode.commands.registerCommand(
    "coder.navigateToWorkspaceSettings",
    commands.navigateToWorkspaceSettings.bind(commands),
  )
  vscode.commands.registerCommand("coder.refreshWorkspaces", () => {
    myWorkspacesProvider.refresh()
    allWorkspacesProvider.refresh()
  })

  // Since the "onResolveRemoteAuthority:ssh-remote" activation event exists
  // in package.json we're able to perform actions before the authority is
  // resolved by the remote SSH extension.
  if (!vscodeProposed.env.remoteAuthority) {
    return
  }
  const remote = new Remote(vscodeProposed, storage, ctx.extensionMode)
  try {
    await remote.setup(vscodeProposed.env.remoteAuthority)
  } catch (ex) {
    if (ex instanceof SelfSignedCertificateError) {
      const prompt = await vscodeProposed.window.showErrorMessage(
        "Failed to open workspace",
        {
          detail: SelfSignedCertificateError.Notification,
          modal: true,
          useCustom: true,
        },
        SelfSignedCertificateError.ActionAllowInsecure,
        SelfSignedCertificateError.ActionViewMoreDetails,
      )
      if (prompt === SelfSignedCertificateError.ActionAllowInsecure) {
        await ex.allowInsecure(storage)
        await remote.reloadWindow()
        return
      }
      if (prompt === SelfSignedCertificateError.ActionViewMoreDetails) {
        await ex.viewMoreDetails()
        return
      }
    }
    await vscodeProposed.window.showErrorMessage("Failed to open workspace", {
      detail: (ex as string).toString(),
      modal: true,
      useCustom: true,
    })
  }
}
function addAxiosInterceptor(storage: Storage): void {
  axios.interceptors.response.use(
    (res) => {
      if (isVpnTokenInvalid(res)) {
        getVpnHeaderFromUser(
          "seems like the Vpn Token provided is either invalid or expired, please provide a new token",
        ).then((token) => {
          storage.setVpnHeaderToken(token)
        })
      } else {
        return res
      }
    },
    (error) => {
      if (isVpnTokenInvalidOnError(error)) {
        getVpnHeaderFromUser(
          "seems like the Vpn Token provided is either invalid or expired, please provide a new token",
        ).then((token) => {
          storage.setVpnHeaderToken(token)
        })
        // vscode.window.showErrorMessage(JSON.stringify("vpn token not valid, make sure you added a correct token"))
      }
      return error
    },
  )
}
async function initGlobalVpnHeaders(storage: Storage): Promise<void> {
  //find if global vpn headers are needed
  type VpnHeaderConfig = {
    headerName: string
    token: string
    tokenFile: string
  }
  const vpnHeaderConf = vscode.workspace.getConfiguration("coder").get<VpnHeaderConfig>("vpnHeader")
  if (!vpnHeaderConf) {
    return
  }
  const { headerName, tokenFile, token } = vpnHeaderConf
  if (!headerName) {
    throw Error(
      "vpn header name was not defined in extension setting, please make sure to set `coder.vpnHeader.headerName`",
    )
  }
  const maybeVpnHeaderToken = (await storage.getVpnHeaderToken()) || token || readVpnHeaderTokenFromFile(tokenFile)
  if (maybeVpnHeaderToken) {
    storage.setVpnHeaderToken(maybeVpnHeaderToken)
    axios.defaults.headers.common[headerName] = maybeVpnHeaderToken
  } else {
    //default to read global headers from user prompt
    const vpnToken = await getVpnHeaderFromUser(
      "you need to add your vpn access token to be able to run api calls to coder ",
    )

    if (vpnToken) {
      storage.setVpnHeaderToken(vpnToken)
      axios.defaults.headers.common[headerName] = vpnToken
    } else {
      throw Error(
        "you must provide a vpn token, either by user prompt, path to file holding the token, or explicitly as conf argument ",
      )
    }
  }
}

async function getVpnHeaderFromUser(message: string): Promise<string | undefined> {
  return await vscode.window.showInputBox({
    title: "VpnToken",
    prompt: message,
    placeHolder: "put your token here",
  })
}

function readVpnHeaderTokenFromFile(filepath: string): string | undefined {
  if (!filepath) {
    return
  }
  if (filepath.startsWith("~")) {
    return readFileSync(path.join(os.homedir(), filepath.slice(1)), "utf-8")
  } else {
    return readFileSync(filepath, "utf-8")
  }
}
function isVpnTokenInvalid(res: AxiosResponse<any, any>): boolean {
  //if token expired or missing the vpn will return 200 OK with the actual html page to get you to reauthenticate
  // , this will result in "data" not being an object but a string containing the html
  return typeof res.data !== "object"
}
function isVpnTokenInvalidOnError(error: any): boolean {
  return error.isAxiosError && error.response.status === 403
}<|MERGE_RESOLUTION|>--- conflicted
+++ resolved
@@ -1,13 +1,8 @@
 "use strict"
-<<<<<<< HEAD
 import axios, { AxiosResponse } from "axios"
 import { getAuthenticatedUser } from "coder/site/src/api/api"
 import { readFileSync } from "fs"
-=======
-import axios from "axios"
-import { getAuthenticatedUser } from "coder/site/src/api/api"
 import * as https from "https"
->>>>>>> a53b8db6
 import * as module from "module"
 import * as os from "os"
 import path from "path"
