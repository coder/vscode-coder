--- conflicted
+++ resolved
@@ -1,8 +1,8 @@
 import axios from "axios"
 import { getAuthenticatedUser, getWorkspaces, updateWorkspaceVersion } from "coder/site/src/api/api"
-import { Workspace } from "coder/site/src/api/typesGenerated"
+import { Workspace, WorkspaceAgent } from "coder/site/src/api/typesGenerated"
 import * as vscode from "vscode"
-import { extractAgentsAndFolderPath } from "./api-helper"
+import { extractAgents } from "./api-helper"
 import { Remote } from "./remote"
 import { Storage } from "./storage"
 import { WorkspaceTreeItem } from "./workspacesProvider"
@@ -146,7 +146,7 @@
   public async open(...args: unknown[]): Promise<void> {
     let workspaceOwner: string
     let workspaceName: string
-    let workspaceAgent: string
+    let workspaceAgent: string | undefined
     let folderPath: string | undefined
 
     if (args.length === 0) {
@@ -201,10 +201,7 @@
       workspaceOwner = workspace.owner_name
       workspaceName = workspace.name
 
-<<<<<<< HEAD
-      const agents = workspace.latest_build.resources.reduce((acc, resource) => {
-        return acc.concat(resource.agents || [])
-      }, [] as WorkspaceAgent[])
+      const agents = extractAgents(workspace)
 
       if (agents.length === 1) {
         folderPath = agents[0].expanded_directory
@@ -251,14 +248,6 @@
           workspaceAgent = ""
         }
       }
-    } else {
-      workspaceOwner = args[0]
-      workspaceName = args[1]
-      workspaceAgent = args[2]
-      folderPath = args[3]
-=======
-      const [, folderPathExtracted] = extractAgentsAndFolderPath(workspace)
-      folderPath = folderPathExtracted
     } else if (args.length === 2) {
       // opening a workspace from the sidebar
       const workspaceTreeItem = args[0] as WorkspaceTreeItem
@@ -270,7 +259,6 @@
       workspaceName = args[1] as string
       // workspaceAgent is reserved for args[2], but multiple agents aren't supported yet.
       folderPath = args[3] as string | undefined
->>>>>>> 5a540598
     }
 
     // A workspace can have multiple agents, but that's handled
